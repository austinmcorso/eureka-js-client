--- conflicted
+++ resolved
@@ -28,11 +28,7 @@
       try {
         const envConfig = yaml.safeLoad(fs.readFileSync(path.join(cwd, `eureka-client-${env}.yml`), 'utf8'));
         config = merge(config, envConfig);
-<<<<<<< HEAD
-      }catch(e) {}
-=======
       } catch(e) {}
->>>>>>> 99dc46bb
 
       this.config = config;
     }
