--- conflicted
+++ resolved
@@ -30,8 +30,15 @@
   }
 });
 ```
+#### Get Instances By AppId
 
-<<<<<<< HEAD
+```javascript
+
+// appInfo.application.instance contains array of instances
+var appInfo = client.getInstancesByAppId('YOURSERVICE');
+
+```
+
 ### Tests
 
 Single run of unit tests:
@@ -47,13 +54,5 @@
 ```javascript
 
 gulp test:watch
-=======
-#### Get Instances By AppId
-
-```javascript
-
-// appInfo.application.instance contains array of instances
-var appInfo = client.getInstancesByAppId('YOURSERVICE');
->>>>>>> e247e62b
 
 ```